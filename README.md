<p align="center">
  <img src="./figs/biomni_logo.png" alt="Biomni Logo" width="600px" />
</p>

<p align="center">
<a href="https://join.slack.com/t/biomnigroup/shared_invite/zt-38dat07mc-mmDIYzyCrNtV4atULTHRiw">
<img src="https://img.shields.io/badge/Join-Slack-4A154B?style=for-the-badge&logo=slack" alt="Join Slack" />
</a>
<a href="https://biomni.stanford.edu">
<img src="https://img.shields.io/badge/Try-Web%20UI-blue?style=for-the-badge" alt="Web UI" />
</a>
<a href="https://x.com/ProjectBiomni">
<img src="https://img.shields.io/badge/Follow-on%20X-black?style=for-the-badge&logo=x" alt="Follow on X" />
</a>
<a href="https://www.linkedin.com/company/project-biomni">
<img src="https://img.shields.io/badge/Follow-LinkedIn-0077B5?style=for-the-badge&logo=linkedin" alt="Follow on LinkedIn" />
</a>
<a href="https://www.biorxiv.org/content/10.1101/2025.05.30.656746v1">
<img src="https://img.shields.io/badge/Read-Paper-green?style=for-the-badge" alt="Paper" />
</a>
</p>



# Biomni: A General-Purpose Biomedical AI Agent

## Overview

Biomni is a general-purpose biomedical AI agent designed to autonomously execute a wide range of research tasks across diverse biomedical subfields. By integrating cutting-edge large language model (LLM) reasoning with retrieval-augmented planning and code-based execution, Biomni helps scientists dramatically enhance research productivity and generate testable hypotheses.

## Quick Start

### Installation

Our software environment is massive and we provide a single setup.sh script to setup.
Follow this [file](biomni_env/README.md) to setup the env first.

Then activate the environment E1:

```bash
conda activate biomni_e1
```

then install the biomni official pip package:

```bash
pip install biomni --upgrade
```

For the latest update, install from the github source version, or do:

```bash
pip install git+https://github.com/snap-stanford/Biomni.git@main
```

Lastly, configure your API keys in bash profile `~/.bashrc` (at least one is required):

```bash
<<<<<<< HEAD
export OPENAI_API_KEY="YOUR_API_KEY"        # For OpenAI models (recommended)
export ANTHROPIC_API_KEY="YOUR_API_KEY"     # For Claude models  
# Or configure custom endpoint variables as needed
=======
export ANTHROPIC_API_KEY="YOUR_API_KEY"
export OPENAI_API_KEY="YOUR_API_KEY" # optional if you just use Claude
export AWS_BEARER_TOKEN_BEDROCK="YOUR_BEDROCK_API_KEY" # optional for AWS Bedrock models
export AWS_REGION="us-east-1" # optional, defaults to us-east-1 for Bedrock
>>>>>>> 7a05446d
```

### Basic Usage

Once inside the environment, you can start using Biomni:

```python
from biomni.agent import A1

# Initialize the agent with data path, Data lake will be automatically downloaded on first run (~11GB)
# Uses OpenAI GPT-4o by default
agent = A1(path='./data')

# Or specify a different model
agent = A1(path='./data', llm='claude-3-5-sonnet-20241022')  # Anthropic Claude
agent = A1(path='./data', llm='llama3:8b')                   # Ollama local model

# Enable verbose logging for detailed progress information (recommended for debugging)
agent = A1(path='./data', verbose=True)

# Or use a custom API endpoint
agent = A1(
    path='./data', 
    llm='custom-model-name',
    base_url='http://localhost:8000/v1',
    api_key='your-api-key',
    source='Custom',
    verbose=True  # Show detailed execution logs
)

# Execute biomedical tasks using natural language
agent.go("Plan a CRISPR screen to identify genes that regulate T cell exhaustion, generate 32 genes that maximize the perturbation effect.")
agent.go("Perform scRNA-seq annotation at [PATH] and generate meaningful hypothesis")
agent.go("Predict ADMET properties for this compound: CC(C)CC1=CC=C(C=C1)C(C)C(=O)O")
```

## 🤝 Contributing to Biomni

Biomni is an open-science initiative that thrives on community contributions. We welcome:

- **🔧 New Tools**: Specialized analysis functions and algorithms
- **📊 Datasets**: Curated biomedical data and knowledge bases
- **💻 Software**: Integration of existing biomedical software packages
- **📋 Benchmarks**: Evaluation datasets and performance metrics
- **📚 Misc**: Tutorials, examples, and use cases
- **🔧 Update existing tools**: many current tools are not optimized - fix and replacements are welcome!

Check out this **[Contributing Guide](CONTRIBUTION.md)** on how to contribute to the Biomni ecosystem.

If you have particular tool/database/software in mind that you want to add, you can also submit to [this form](https://forms.gle/nu2n1unzAYodTLVj6) and the biomni team will implement them.

## 🔬 Call for Contributors: Help Build Biomni-E2

Biomni-E1 only scratches the surface of what’s possible in the biomedical action space.

Now, we’re building **Biomni-E2** — a next-generation environment developed **with and for the community**.

We believe that by collaboratively defining and curating a shared library of standard biomedical actions, we can accelerate science for everyone.

**Join us in shaping the future of biomedical AI agent.**

- **Contributors with significant impact** (e.g., 10+ significant & integrated tool contributions or equivalent) will be **invited as co-authors** on our upcoming paper in a top-tier journal or conference.
- **All contributors** will be acknowledged in our publications.
- More contributor perks...

Let’s build it together.


## Tutorials and Examples

**[Biomni 101](./tutorials/biomni_101.ipynb)** - Basic concepts and first steps

More to come!

## 🌐 Web Interface

Experience Biomni through our no-code web interface at **[biomni.stanford.edu](https://biomni.stanford.edu)**.

[![Watch the video](https://img.youtube.com/vi/E0BRvl23hLs/maxresdefault.jpg)](https://youtu.be/E0BRvl23hLs)

## Release schedule

- [ ] 8 Real-world research task benchmark/leaderboard release
- [ ] A tutorial on how to contribute to Biomni
- [ ] A tutorial on baseline agents
- [x] Biomni A1+E1 release

## Important Note
- Security warning: Currently, Biomni executes LLM-generated code with full system privileges. If you want to use it in production, please use in isolated/sandboxed environments. The agent can access files, network, and system commands. Be careful with sensitive data or credentials.
- This release was frozen as of April 15 2025, so it differs from the current web platform.
- Biomni itself is Apache 2.0-licensed, but certain integrated tools, databases, or software may carry more restrictive commercial licenses. Review each component carefully before any commercial use.

## Cite Us

```
@article{huang2025biomni,
  title={Biomni: A General-Purpose Biomedical AI Agent},
  author={Huang, Kexin and Zhang, Serena and Wang, Hanchen and Qu, Yuanhao and Lu, Yingzhou and Roohani, Yusuf and Li, Ryan and Qiu, Lin and Zhang, Junze and Di, Yin and others},
  journal={bioRxiv},
  pages={2025--05},
  year={2025},
  publisher={Cold Spring Harbor Laboratory}
}
```<|MERGE_RESOLUTION|>--- conflicted
+++ resolved
@@ -56,16 +56,11 @@
 Lastly, configure your API keys in bash profile `~/.bashrc` (at least one is required):
 
 ```bash
-<<<<<<< HEAD
 export OPENAI_API_KEY="YOUR_API_KEY"        # For OpenAI models (recommended)
 export ANTHROPIC_API_KEY="YOUR_API_KEY"     # For Claude models  
 # Or configure custom endpoint variables as needed
-=======
-export ANTHROPIC_API_KEY="YOUR_API_KEY"
-export OPENAI_API_KEY="YOUR_API_KEY" # optional if you just use Claude
 export AWS_BEARER_TOKEN_BEDROCK="YOUR_BEDROCK_API_KEY" # optional for AWS Bedrock models
 export AWS_REGION="us-east-1" # optional, defaults to us-east-1 for Bedrock
->>>>>>> 7a05446d
 ```
 
 ### Basic Usage
